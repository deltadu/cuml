# cuML 0.9.0 (Date TBD)

## New Features

- PR #697: Silhouette Score metric ml-prim
- PR #674: KL Divergence metric ml-prim
- PR #787: homogeneity, completeness and v-measure metrics ml-prim
- PR #711: Mutual Information metric ml-prim
- PR #724: Entropy metric ml-prim
- PR #766: Expose score method based on inertia for KMeans
- PR #789: prims: sampling without replacement
- PR #813: prims: Col major istance prim
- PR #635: Random Forest & Decision Tree Regression (Single-GPU)
<<<<<<< HEAD
- PR #850: preprocessing scalers
=======
- PR #829: C++: enable nvtx ranges
- PR #837: treelite for decision forest exchange format
>>>>>>> 6f210f89

## Improvements
- PR #822: build: build.sh update to club all make targets together
- PR #807: Added development conda yml files
- PR #840: Require cmake >= 3.14
- PR #832: Stateless Decision Tree and Random Forest API

## Bug Fixes

- PR #831: Update conda package dependencies to cudf 0.9
- PR #772: Add missing cython headers to SGD and CD

# cuML 0.8.0 (27 June 2019)

## New Features

- PR #652: Adjusted Rand Index metric ml-prim
- PR #679: Class label manipulation ml-prim
- PR #636: Rand Index metric ml-prim
- PR #515: Added Random Projection feature
- PR #504: Contingency matrix ml-prim
- PR #644: Add train_test_split utility for cuDF dataframes
- PR #612: Allow Cuda Array Interface, Numba inputs and input code refactor
- PR #641: C: Separate C-wrapper library build to generate libcuml.so
- PR #631: Add nvcategory based ordinal label encoder
- PR #681: Add MBSGDClassifier and MBSGDRegressor classes around SGD
- PR #705: Quasi Newton solver and LogisticRegression Python classes
- PR #670: Add test skipping functionality to build.sh
- PR #678: Random Forest Python class
- PR #684: prims: make_blobs primitive
- PR #673: prims: reduce cols by key primitive

## Improvements

- PR #597: C++ cuML and ml-prims folder refactor
- PR #590: QN Recover from numeric errors
- PR #482: Introduce cumlHandle for pca and tsvd
- PR #573: Remove use of unnecessary cuDF column and series copies
- PR #601: Cython PEP8 cleanup and CI integration
- PR #596: Introduce cumlHandle for ols and ridge
- PR #579: Introduce cumlHandle for cd and sgd, and propagate C++ errors in cython level for cd and sgd
- PR #604: Adding cumlHandle to kNN, spectral methods, and UMAP
- PR #616: Enable clang-format for enforcing coding style
- PR #618: CI: Enable copyright header checks
- PR #622: Updated to use 0.8 dependencies
- PR #626: Added build.sh script, updated CI scripts and documentation
- PR #633: build: Auto-detection of GPU_ARCHS during cmake
- PR #650: Moving brute force kNN to prims. Creating stateless kNN API.
- PR #662: C++: Bulk clang-format updates
- PR #671: Added pickle pytests and correct pickling of Base class
- PR #675: atomicMin/Max(float, double) with integer atomics and bit flipping
- PR #677: build: 'deep-clean' to build.sh to clean faiss build as well
- PR #683: Use stateless c++ API in KNN so that it can be pickled properly
- PR #686: Use stateless c++ API in UMAP so that it can be pickled properly
- PR #695: prims: Refactor pairwise distance
- PR #707: Added stress test and updated documentation for RF
- PR #701: Added emacs temporary file patterns to .gitignore
- PR #606: C++: Added tests for host_buffer and improved device_buffer and host_buffer implementation
- PR #726: Updated RF docs and stress test
- PR #730: Update README and RF docs for 0.8
- PR #744: Random projections generating binomial on device. Fixing tests.
- PR #741: Update API docs for 0.8
- PR #754: Pickling of UMAP/KNN
- PR #753: Made PCA and TSVD picklable
- PR #746: LogisticRegression and QN API docstrings

## Bug Fixes
- PR #584: Added missing virtual destructor to deviceAllocator and hostAllocator
- PR #620: C++: Removed old unit-test files in ml-prims
- PR #627: C++: Fixed dbscan crash issue filed in 613
- PR #640: Remove setuptools from conda run dependency
- PR #646: Update link in contributing.md
- PR #649: Bug fix to LinAlg::reduce_rows_by_key prim filed in issue #648
- PR #666: fixes to gitutils.py to resolve both string decode and handling of uncommitted files
- PR #676: Fix template parameters in `bernoulli()` implementation.
- PR #685: Make CuPy optional to avoid nccl conda package conflicts
- PR #687: prims: updated tolerance for reduce_cols_by_key unit-tests
- PR #689: Removing extra prints from NearestNeighbors cython
- PR #718: Bug fix for DBSCAN and increasing batch size of sgd
- PR #719: Adding additional checks for dtype of the data
- PR #736: Bug fix for RF wrapper and .cu print function
- PR #547: Fixed issue if C++ compiler is specified via CXX during configure.
- PR #759: Configure Sphinx to render params correctly
- PR #762: Apply threshold to remove flakiness of UMAP tests.
- PR #768: Fixing memory bug from stateless refactor
- PR #782: Nearest neighbors checking properly whether memory should be freed
- PR #783: UMAP was using wrong size for knn computation
- PR #776: Hotfix for self.variables in RF
- PR #777: Fix numpy input bug
- PR #784: Fix jit of shuffle_idx python function
- PR #790: Fix rows_sample input type for RF
- PR #793: Fix for dtype conversion utility for numba arrays without cupy installed
- PR #806: Add a seed for sklearn model in RF test file

# cuML 0.7.0 (10 May 2019)

## New Features

- PR #405: Quasi-Newton GLM Solvers
- PR #277: Add row- and column-wise weighted mean primitive
- PR #424: Add a grid-sync struct for inter-block synchronization
- PR #430: Add R-Squared Score to ml primitives
- PR #463: Add matrix gather to ml primitives
- PR #435: Expose cumlhandle in cython + developer guide
- PR #455: Remove default-stream arguement across ml-prims and cuML
- PR #375: cuml cpp shared library renamed to libcuml++.so
- PR #460: Random Forest & Decision Trees (Single-GPU, Classification)
- PR #491: Add doxygen build target for ml-prims
- PR #505: Add R-Squared Score to python interface
- PR #507: Add coordinate descent for lasso and elastic-net
- PR #511: Add a minmax ml-prim
- PR #516: Added Trustworthiness score feature
- PR #520: Add local build script to mimic gpuCI
- PR #503: Add column-wise matrix sort primitive
- PR #525: Add docs build script to cuML
- PR #528: Remove current KMeans and replace it with a new single GPU implementation built using ML primitives

## Improvements

- PR #481: Refactoring Quasi-Newton to use cumlHandle
- PR #467: Added validity check on cumlHandle_t
- PR #461: Rewrote permute and added column major version
- PR #440: README updates
- PR #295: Improve build-time and the interface e.g., enable bool-OutType, for distance()
- PR #390: Update docs version
- PR #272: Add stream parameters to cublas and cusolver wrapper functions
- PR #447: Added building and running mlprims tests to CI
- PR #445: Lower dbscan memory usage by computing adjacency matrix directly
- PR #431: Add support for fancy iterator input types to LinAlg::reduce_rows_by_key
- PR #394: Introducing cumlHandle API to dbscan and add example
- PR #500: Added CI check for black listed CUDA Runtime API calls
- PR #475: exposing cumlHandle for dbscan from python-side
- PR #395: Edited the CONTRIBUTING.md file
- PR #407: Test files to run stress, correctness and unit tests for cuml algos
- PR #512: generic copy method for copying buffers between device/host
- PR #533: Add cudatoolkit conda dependency
- PR #524: Use cmake find blas and find lapack to pass configure options to faiss
- PR #527: Added notes on UMAP differences from reference implementation
- PR #540: Use latest release version in update-version CI script
- PR #552: Re-enable assert in kmeans tests with xfail as needed
- PR #581: Add shared memory fast col major to row major function back with bound checks
- PR #592: More efficient matrix copy/reverse methods
- PR #721: Added pickle tests for DBSCAN and Random Projections

## Bug Fixes

- PR #334: Fixed segfault in `ML::cumlHandle_impl::destroyResources`
- PR #349: Developer guide clarifications for cumlHandle and cumlHandle_impl
- PR #398: Fix CI scripts to allow nightlies to be uploaded
- PR #399: Skip PCA tests to allow CI to run with driver 418
- PR #422: Issue in the PCA tests was solved and CI can run with driver 418
- PR #409: Add entry to gitmodules to ignore build artifacts
- PR #412: Fix for svdQR function in ml-prims
- PR #438: Code that depended on FAISS was building everytime.
- PR #358: Fixed an issue when switching streams on MLCommon::device_buffer and MLCommon::host_buffer
- PR #434: Fixing bug in CSR tests
- PR #443: Remove defaults channel from ci scripts
- PR #384: 64b index arithmetic updates to the kernels inside ml-prims
- PR #459: Fix for runtime library path of pip package
- PR #464: Fix for C++11 destructor warning in qn
- PR #466: Add support for column-major in LinAlg::*Norm methods
- PR #465: Fixing deadlock issue in GridSync due to consecutive sync calls
- PR #468: Fix dbscan example build failure
- PR #470: Fix resource leakage in Kalman filter python wrapper
- PR #473: Fix gather ml-prim test for change in rng uniform API
- PR #477: Fixes default stream initialization in cumlHandle
- PR #480: Replaced qn_fit() declaration with #include of file containing definition to fix linker error
- PR #495: Update cuDF and RMM versions in GPU ci test scripts
- PR #499: DEVELOPER_GUIDE.md: fixed links and clarified ML::detail::streamSyncer example
- PR #506: Re enable ml-prim tests in CI
- PR #508: Fix for an error with default argument in LinAlg::meanSquaredError
- PR #519: README.md Updates and adding BUILD.md back
- PR #526: Fix the issue of wrong results when fit and transform of PCA are called separately
- PR #531: Fixing missing arguments in updateDevice() for RF
- PR #543: Exposing dbscan batch size through cython API and fixing broken batching
- PR #551: Made use of ZLIB_LIBRARIES consistent between ml_test and ml_mg_test
- PR #557: Modified CI script to run cuML tests before building mlprims and removed lapack flag
- PR #578: Updated Readme.md to add lasso and elastic-net
- PR #580: Fixing cython garbage collection bug in KNN
- PR #577: Use find libz in prims cmake
- PR #594: fixed cuda-memcheck mean_center test failures


# cuML 0.6.1 (09 Apr 2019)

## Bug Fixes

- PR #462 Runtime library path fix for cuML pip package


# cuML 0.6.0 (22 Mar 2019)

## New Features

- PR #249: Single GPU Stochastic Gradient Descent for linear regression, logistic regression, and linear svm with L1, L2, and elastic-net penalties.
- PR #247: Added "proper" CUDA API to cuML
- PR #235: NearestNeighbors MG Support
- PR #261: UMAP Algorithm
- PR #290: NearestNeighbors numpy MG Support
- PR #303: Reusable spectral embedding / clustering
- PR #325: Initial support for single process multi-GPU OLS and tSVD
- PR #271: Initial support for hyperparameter optimization with dask for many models

## Improvements

- PR #144: Dockerfile update and docs for LinearRegression and Kalman Filter.
- PR #168: Add /ci/gpu/build.sh file to cuML
- PR #167: Integrating full-n-final ml-prims repo inside cuml
- PR #198: (ml-prims) Removal of *MG calls + fixed a bug in permute method
- PR #194: Added new ml-prims for supporting LASSO regression.
- PR #114: Building faiss C++ api into libcuml
- PR #64: Using FAISS C++ API in cuML and exposing bindings through cython
- PR #208: Issue ml-common-3: Math.h: swap thrust::for_each with binaryOp,unaryOp
- PR #224: Improve doc strings for readable rendering with readthedocs
- PR #209: Simplify README.md, move build instructions to BUILD.md
- PR #218: Fix RNG to use given seed and adjust RNG test tolerances.
- PR #225: Support for generating random integers
- PR #215: Refactored LinAlg::norm to Stats::rowNorm and added Stats::colNorm
- PR #234: Support for custom output type and passing index value to main_op in *Reduction kernels
- PR #230: Refactored the cuda_utils header
- PR #236: Refactored cuml python package structure to be more sklearn like
- PR #232: Added reduce_rows_by_key
- PR #246: Support for 2 vectors in the matrix vector operator
- PR #244: Fix for single GPU OLS and Ridge to support one column training data
- PR #271: Added get_params and set_params functions for linear and ridge regression
- PR #253: Fix for issue #250-reduce_rows_by_key failed memcheck for small nkeys
- PR #269: LinearRegression, Ridge Python docs update and cleaning
- PR #322: set_params updated
- PR #237: Update build instructions
- PR #275: Kmeans use of faster gpu_matrix
- PR #288: Add n_neighbors to NearestNeighbors constructor
- PR #302: Added FutureWarning for deprecation of current kmeans algorithm
- PR #312: Last minute cleanup before release
- PR #315: Documentation updating and enhancements
- PR #330: Added ignored argument to pca.fit_transform to map to sklearn's implemenation
- PR #342: Change default ABI to ON
- PR #572: Pulling DBSCAN components into reusable primitives


## Bug Fixes

- PR #193: Fix AttributeError in PCA and TSVD
- PR #211: Fixing inconsistent use of proper batch size calculation in DBSCAN
- PR #202: Adding back ability for users to define their own BLAS
- PR #201: Pass CMAKE CUDA path to faiss/configure script
- PR #200 Avoid using numpy via cimport in KNN
- PR #228: Bug fix: LinAlg::unaryOp with 0-length input
- PR #279: Removing faiss-gpu references in README
- PR #321: Fix release script typo
- PR #327: Update conda requirements for version 0.6 requirements
- PR #352: Correctly calculating numpy chunk sizing for kNN
- PR #345: Run python import as part of package build to trigger compilation
- PR #347: Lowering memory usage of kNN.
- PR #355: Fixing issues with very large numpy inputs to SPMG OLS and tSVD.
- PR #357: Removing FAISS requirement from README
- PR #362: Fix for matVecOp crashing on large input sizes
- PR #366: Index arithmetic issue fix with TxN_t class
- PR #376: Disabled kmeans tests since they are currently too sensitive (see #71)
- PR #380: Allow arbitrary data size on ingress for numba_utils.row_matrix
- PR #385: Fix for long import cuml time in containers and fix for setup_pip
- PR #630: Fixing a missing kneighbors in nearest neighbors python proxy

# cuML 0.5.1 (05 Feb 2019)

## Bug Fixes

- PR #189 Avoid using numpy via cimport to prevent ABI issues in Cython compilation


# cuML 0.5.0 (28 Jan 2019)

## New Features

- PR #66: OLS Linear Regression
- PR #44: Distance calculation ML primitives
- PR #69: Ridge (L2 Regularized) Linear Regression
- PR #103: Linear Kalman Filter
- PR #117: Pip install support
- PR #64: Device to device support from cuML device pointers into FAISS

## Improvements

- PR #56: Make OpenMP optional for building
- PR #67: Github issue templates
- PR #44: Refactored DBSCAN to use ML primitives
- PR #91: Pytest cleanup and sklearn toyset datasets based pytests for kmeans and dbscan
- PR #75: C++ example to use kmeans
- PR #117: Use cmake extension to find any zlib installed in system
- PR #94: Add cmake flag to set ABI compatibility
- PR #139: Move thirdparty submodules to root and add symlinks to new locations
- PR #151: Replace TravisCI testing and conda pkg builds with gpuCI
- PR #164: Add numba kernel for faster column to row major transform
- PR #114: Adding FAISS to cuml build

## Bug Fixes

- PR #48: CUDA 10 compilation warnings fix
- PR #51: Fixes to Dockerfile and docs for new build system
- PR #72: Fixes for GCC 7
- PR #96: Fix for kmeans stack overflow with high number of clusters
- PR #105: Fix for AttributeError in kmeans fit method
- PR #113: Removed old  glm python/cython files
- PR #118: Fix for AttributeError in kmeans predict method
- PR #125: Remove randomized solver option from PCA python bindings


# cuML 0.4.0 (05 Dec 2018)

## New Features

## Improvements

- PR #42: New build system: separation of libcuml.so and cuml python package
- PR #43: Added changelog.md

## Bug Fixes


# cuML 0.3.0 (30 Nov 2018)

## New Features

- PR #33: Added ability to call cuML algorithms using numpy arrays

## Improvements

- PR #24: Fix references of python package from cuML to cuml and start using versioneer for better versioning
- PR #40: Added support for refactored cuDF 0.3.0, updated Conda files
- PR #33: Major python test cleaning, all tests pass with cuDF 0.2.0 and 0.3.0. Preparation for new build system
- PR #34: Updated batch count calculation logic in DBSCAN
- PR #35: Beginning of DBSCAN refactor to use cuML mlprims and general improvements

## Bug Fixes

- PR #30: Fixed batch size bug in DBSCAN that caused crash. Also fixed various locations for potential integer overflows
- PR #28: Fix readthedocs build documentation
- PR #29: Fix pytests for cuml name change from cuML
- PR #33: Fixed memory bug that would cause segmentation faults due to numba releasing memory before it was used. Also fixed row major/column major bugs for different algorithms
- PR #36: Fix kmeans gtest to use device data
- PR #38: cuda\_free bug removed that caused google tests to sometimes pass and sometimes fail randomly
- PR #39: Updated cmake to correctly link with CUDA libraries, add CUDA runtime linking and include source files in compile target

# cuML 0.2.0 (02 Nov 2018)

## New Features

- PR #11: Kmeans algorithm added
- PR #7: FAISS KNN wrapper added
- PR #21: Added Conda install support

## Improvements

- PR #15: Added compatibility with cuDF (from prior pyGDF)
- PR #13: Added FAISS to Dockerfile
- PR #21: Added TravisCI build system for CI and Conda builds

## Bug Fixes

- PR #4: Fixed explained variance bug in TSVD
- PR #5: Notebook bug fixes and updated results


# cuML 0.1.0

Initial release including PCA, TSVD, DBSCAN, ml-prims and cython wrappers<|MERGE_RESOLUTION|>--- conflicted
+++ resolved
@@ -11,12 +11,9 @@
 - PR #789: prims: sampling without replacement
 - PR #813: prims: Col major istance prim
 - PR #635: Random Forest & Decision Tree Regression (Single-GPU)
-<<<<<<< HEAD
 - PR #850: preprocessing scalers
-=======
 - PR #829: C++: enable nvtx ranges
 - PR #837: treelite for decision forest exchange format
->>>>>>> 6f210f89
 
 ## Improvements
 - PR #822: build: build.sh update to club all make targets together
