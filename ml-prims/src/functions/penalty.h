--- conflicted
+++ resolved
@@ -36,16 +36,9 @@
 
 template<typename math_t>
 void lasso(math_t *out, const math_t *coef, const int len,
-<<<<<<< HEAD
-		const math_t alpha, cudaStream_t stream) {
-
-	LinAlg::rowNorm(out, coef, len, 1, LinAlg::NormType::L1Norm, stream);
-	LinAlg::scalarMultiply(out, out, alpha, 1, stream);
-=======
-           const math_t alpha, cudaStream_t stream = 0) {
+           const math_t alpha, cudaStream_t stream) {
     LinAlg::rowNorm(out, coef, len, 1, LinAlg::NormType::L1Norm, true, stream);
     LinAlg::scalarMultiply(out, out, alpha, 1, stream);
->>>>>>> 49966031
 }
 
 template<typename math_t>
@@ -57,17 +50,9 @@
 
 template<typename math_t>
 void ridge(math_t *out, const math_t *coef, const int len,
-<<<<<<< HEAD
-		const math_t alpha, cudaStream_t stream) {
-
-	LinAlg::rowNorm(out, coef, len, 1, LinAlg::NormType::L2Norm, stream);
-	LinAlg::scalarMultiply(out, out, alpha, 1, stream);
-
-=======
-           const math_t alpha, cudaStream_t stream = 0) {
+           const math_t alpha, cudaStream_t stream) {
     LinAlg::rowNorm(out, coef, len, 1, LinAlg::NormType::L2Norm, true, stream);
     LinAlg::scalarMultiply(out, out, alpha, 1, stream);
->>>>>>> 49966031
 }
 
 template<typename math_t>
