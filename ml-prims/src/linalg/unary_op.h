--- conflicted
+++ resolved
@@ -40,19 +40,11 @@
   a.store(out, idx);
 }
 
-<<<<<<< HEAD
-template <typename math_t, int veclen_, typename Lambda, int TPB>
-void unaryOpImpl(math_t *out, const math_t *in, int len,
-                 Lambda op, cudaStream_t stream) {
-  const int nblks = ceildiv(veclen_ ? len / veclen_ : len, TPB);
-  unaryOpKernel<math_t, veclen_, Lambda><<<nblks, TPB, 0, stream>>>(
-=======
 template <typename math_t, int veclen_, typename Lambda, typename IdxType, int TPB>
 void unaryOpImpl(math_t *out, const math_t *in, IdxType len,
-                 Lambda op, cudaStream_t stream = 0) {
+                 Lambda op, cudaStream_t stream) {
   const IdxType nblks = ceildiv(veclen_ ? len / veclen_ : len, (IdxType)TPB);
   unaryOpKernel<math_t, veclen_, Lambda, IdxType><<<nblks, TPB, 0, stream>>>(
->>>>>>> 49966031
     out, in, len, op);
   CUDA_CHECK(cudaPeekAtLastError());
 }
@@ -69,15 +61,9 @@
  * @param op the device-lambda
  * @param stream cuda stream where to launch work
  */
-<<<<<<< HEAD
-template <typename math_t, typename Lambda, int TPB = 256>
-void unaryOp(math_t *out, const math_t *in, int len, Lambda op,
-             cudaStream_t stream) {
-=======
 template <typename math_t, typename Lambda, typename IdxType = int, int TPB = 256>
 void unaryOp(math_t *out, const math_t *in, IdxType len, Lambda op,
-             cudaStream_t stream = 0) {
->>>>>>> 49966031
+             cudaStream_t stream) {	
   if(len <= 0) return; //silently skip in case of 0 length input
   size_t bytes = len * sizeof(math_t);
   uint64_t inAddr = uint64_t(in);
