--- conflicted
+++ resolved
@@ -85,11 +85,7 @@
 }
 
 template<typename T>
-<<<<<<< HEAD
-std::string arr2Str(const T *arr, int size, std::string name, int width = 4) {
-=======
-std::string arr2Str(const T *arr, int size, std::string name, cudaStream_t stream) {
->>>>>>> 7f51151f
+std::string arr2Str(const T *arr, int size, std::string name, cudaStream_t stream, int width = 4) {
 
     std::stringstream ss;
 
