# Copyright (c) 2018-2019, NVIDIA CORPORATION.
#
# Licensed under the Apache License, Version 2.0 (the "License");
# you may not use this file except in compliance with the License.
# You may obtain a copy of the License at
#
#     http://www.apache.org/licenses/LICENSE-2.0
#
# Unless required by applicable law or agreed to in writing, software
# distributed under the License is distributed on an "AS IS" BASIS,
# WITHOUT WARRANTIES OR CONDITIONS OF ANY KIND, either express or implied.
# See the License for the specific language governing permissions and
# limitations under the License.
#

cmake_minimum_required(VERSION 3.12 FATAL_ERROR)
cmake_policy(SET CMP0079 NEW)

project(cuml_test LANGUAGES CXX CUDA)

# Policy CMP0079 set as NEW as of 3.13 allows googletest be built outside this folder
include_directories(${GTEST_DIR}/googletest/include)

###################################################################################################
# - build ml_test executable ----------------------------------------------------------------

if(BUILD_CUML_TESTS)

    set(ML_TEST_LINK_LIBRARIES
        ${GTEST_LIBNAME}
        ${CUDA_cublas_LIBRARY}
        ${CUDA_curand_LIBRARY}
        ${CUDA_cusolver_LIBRARY}
        ${CUDA_cusparse_LIBRARY}
        ${CUDA_CUDART_LIBRARY}
        ${CUDA_cusparse_LIBRARY}
        ${CUDA_nvgraph_LIBRARY}
        gpufaisslib
        faisslib
        ${CUML_CPP_TARGET}
        ${CUML_C_TARGET}
        pthread
        ${ZLIB_LIBRARIES}
    )

    # (please keep the filenames in alphabetical order)
    add_executable(ml
      sg/cd_test.cu
      sg/dbscan_test.cu
      sg/handle_test.cu
      sg/kmeans_test.cu
      sg/knn_test.cu
      sg/lkf_test.cu
      sg/ols.cu
      sg/pca_test.cu
      sg/quasi_newton.cu
      sg/rf_test.cu
      sg/ridge.cu
      sg/sgd.cu
      sg/spectral_test.cu
      sg/tsvd_test.cu
      sg/umap_test.cu
      )

    add_dependencies(ml ${ClangFormat_TARGET})

    target_link_libraries(ml
      ${GTEST_LIBNAME}
      ${ML_TEST_LINK_LIBRARIES})

endif(BUILD_CUML_TESTS)

###################################################################################################
# - build test_ml_mg executable ----------------------------------------------------------------

if(BUILD_CUML_MG_TESTS)

    set(ML_MG_TEST_LINK_LIBRARIES
        ${GTEST_LIBNAME}
        ${CUDA_cublas_LIBRARY}
        ${CUDA_curand_LIBRARY}
        ${CUDA_cusolver_LIBRARY}
        ${CUDA_cusparse_LIBRARY}
        ${CUDA_CUDART_LIBRARY}
        ${CUDA_cusparse_LIBRARY}
        ${CUDA_nvgraph_LIBRARY}
        gpufaisslib
        faisslib
        ${CUML_CPP_TARGET}
        pthread
        ${ZLIB_LIBRARIES}
    )

    # (please keep the filenames in alphabetical order)
    add_executable(ml_mg
      mg/knn_test_mg.cu
      mg/test_ml_mg_utils.cu
      )

    add_dependencies(ml_mg ${ClangFormat_TARGET})

    target_link_libraries(ml_mg
      ${GTEST_LIBNAME}
      ${ML_MG_TEST_LINK_LIBRARIES})

endif(BUILD_CUML_MG_TESTS)

###################################################################################################
# - build prims_test executable ----------------------------------------------------------------

if(BUILD_PRIMS_TESTS)

    set(PRIMS_LINK_LIBRARIES
        ${CUDA_cublas_LIBRARY}
        ${CUDA_curand_LIBRARY}
        ${CUDA_cusolver_LIBRARY}
        ${CUDA_cusparse_LIBRARY}
        pthread
        gpufaisslib
        faisslib
        ${ZLIB_LIBRARIES}
    )

    # (please keep the filenames in alphabetical order)
    add_executable(prims
      prims/add.cu
      prims/add_sub_dev_scalar.cu
<<<<<<< HEAD
      prims/adjustedRandIndex.cu
      prims/array.cu
=======
>>>>>>> a19ae84a
      prims/binary_op.cu
      prims/ternary_op.cu
      prims/coalesced_reduction.cu
      prims/cuda_utils.cu
      prims/columnSort.cu
      prims/contingencyMatrix.cu
      prims/coo.cu
      prims/cov.cu
      prims/csr.cu
      prims/decoupled_lookback.cu
      prims/dist_adj.cu
      prims/dist_cos.cu
      prims/dist_eps.cu
      prims/dist_euc_exp.cu
      prims/dist_euc_unexp.cu
      prims/dist_l1.cu
      prims/divide.cu
      prims/eig.cu
      prims/eltwise.cu
      prims/eltwise2d.cu
      prims/gather.cu
      prims/gemm.cu
      prims/grid_sync.cu
      prims/hinge.cu
      prims/knn.cu
      prims/kselection.cu
      prims/label.cu
      prims/linearReg.cu
      prims/log.cu
      prims/logisticReg.cu
      prims/make_blobs.cu
      prims/map_then_reduce.cu
      prims/math.cu
      prims/matrix.cu
      prims/matrix_vector_op.cu
      prims/mean.cu
      prims/mean_center.cu
      prims/minmax.cu
      prims/mvg.cu
      prims/multiply.cu
      prims/norm.cu
      prims/penalty.cu
      prims/permute.cu
      prims/power.cu
      prims/randIndex.cu
      prims/reduce.cu
      prims/reduce_cols_by_key.cu
      prims/reduce_rows_by_key.cu
      prims/reverse.cu
      prims/rng.cu
      prims/rng_int.cu
      prims/rsvd.cu
      prims/score.cu
      prims/sigmoid.cu
      prims/sqrt.cu
      prims/stddev.cu
      prims/strided_reduction.cu
      prims/subtract.cu
      prims/sum.cu
      prims/svd.cu
      prims/transpose.cu
      prims/trustworthiness.cu
      prims/unary_op.cu
      prims/weighted_mean.cu
      )

    add_dependencies(prims ${ClangFormat_TARGET})

    target_link_libraries(prims
      ${GTEST_LIBNAME}
      ${PRIMS_LINK_LIBRARIES})

endif(BUILD_PRIMS_TESTS)<|MERGE_RESOLUTION|>--- conflicted
+++ resolved
@@ -125,11 +125,8 @@
     add_executable(prims
       prims/add.cu
       prims/add_sub_dev_scalar.cu
-<<<<<<< HEAD
       prims/adjustedRandIndex.cu
       prims/array.cu
-=======
->>>>>>> a19ae84a
       prims/binary_op.cu
       prims/ternary_op.cu
       prims/coalesced_reduction.cu
